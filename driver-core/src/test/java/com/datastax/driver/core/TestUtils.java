--- conflicted
+++ resolved
@@ -361,14 +361,9 @@
         // tried doing an actual query, the driver won't realize that last node is dead until
         // keep alive kicks in, but that's a fairly long time. So we cheat and trigger a force
         // the detection by forcing a request.
-<<<<<<< HEAD
-        if (waitForDead || waitForOut)
-            cluster.manager.submitSchemaRefresh(null, null, null, null);
-=======
         if (waitForDead || waitForOut) {
-            Futures.getUnchecked(cluster.manager.submitSchemaRefresh(null, null, null));
-        }
->>>>>>> 7c8afa1f
+            Futures.getUnchecked(cluster.manager.submitSchemaRefresh(null, null, null, null));
+        }
 
         InetAddress address;
         try {
