--- conflicted
+++ resolved
@@ -134,11 +134,7 @@
     public void should_log_regular_statements() throws Exception {
         // given
         normal.setLevel(DEBUG);
-<<<<<<< HEAD
-        queryLogger = QueryLogger.builder()
-=======
-        queryLogger = QueryLogger.builder(cluster())
->>>>>>> 1d3aa2fb
+        queryLogger = QueryLogger.builder()
                 .withConstantThreshold(Long.MAX_VALUE)
                 .build();
         cluster().register(queryLogger);
@@ -157,11 +153,7 @@
     public void should_log_bound_statements() throws Exception {
         // given
         normal.setLevel(DEBUG);
-<<<<<<< HEAD
-        queryLogger = QueryLogger.builder()
-=======
-        queryLogger = QueryLogger.builder(cluster())
->>>>>>> 1d3aa2fb
+        queryLogger = QueryLogger.builder()
                 .withConstantThreshold(Long.MAX_VALUE)
                 .build();
         cluster().register(queryLogger);
@@ -183,11 +175,7 @@
     public void should_log_batch_statements() throws Exception {
         // given
         normal.setLevel(DEBUG);
-<<<<<<< HEAD
-        queryLogger = QueryLogger.builder()
-=======
-        queryLogger = QueryLogger.builder(cluster())
->>>>>>> 1d3aa2fb
+        queryLogger = QueryLogger.builder()
                 .withConstantThreshold(Long.MAX_VALUE)
                 .withMaxQueryStringLength(Integer.MAX_VALUE)
                 .build();
@@ -218,11 +206,7 @@
     public void should_log_unlogged_batch_statements() throws Exception {
         // given
         normal.setLevel(DEBUG);
-<<<<<<< HEAD
-        queryLogger = QueryLogger.builder()
-=======
-        queryLogger = QueryLogger.builder(cluster())
->>>>>>> 1d3aa2fb
+        queryLogger = QueryLogger.builder()
                 .withConstantThreshold(Long.MAX_VALUE)
                 .withMaxQueryStringLength(Integer.MAX_VALUE)
                 .build();
@@ -257,11 +241,7 @@
 
         // given
         normal.setLevel(DEBUG);
-<<<<<<< HEAD
-        queryLogger = QueryLogger.builder()
-=======
-        queryLogger = QueryLogger.builder(cluster())
->>>>>>> 1d3aa2fb
+        queryLogger = QueryLogger.builder()
                 .withConstantThreshold(Long.MAX_VALUE)
                 .withMaxQueryStringLength(Integer.MAX_VALUE)
                 .build();
@@ -372,11 +352,7 @@
     public void should_log_normal_queries() throws Exception {
         // given
         normal.setLevel(DEBUG);
-<<<<<<< HEAD
-        queryLogger = QueryLogger.builder()
-=======
-        queryLogger = QueryLogger.builder(cluster())
->>>>>>> 1d3aa2fb
+        queryLogger = QueryLogger.builder()
                 .withConstantThreshold(Long.MAX_VALUE)
                 .withMaxQueryStringLength(Integer.MAX_VALUE)
                 .build();
@@ -404,11 +380,7 @@
     public void should_log_non_null_named_parameter() throws Exception {
         // given
         normal.setLevel(TRACE);
-<<<<<<< HEAD
-        queryLogger = QueryLogger.builder()
-=======
-        queryLogger = QueryLogger.builder(cluster())
->>>>>>> 1d3aa2fb
+        queryLogger = QueryLogger.builder()
                 .withConstantThreshold(Long.MAX_VALUE)
                 .withMaxQueryStringLength(Integer.MAX_VALUE)
                 .build();
@@ -434,13 +406,8 @@
     public void should_log_non_null_positional_parameter() throws Exception {
         // given
         normal.setLevel(TRACE);
-<<<<<<< HEAD
         queryLogger = QueryLogger.builder().build();
-        cluster.register(queryLogger);
-=======
-        queryLogger = QueryLogger.builder(cluster()).build();
-        cluster().register(queryLogger);
->>>>>>> 1d3aa2fb
+        cluster().register(queryLogger);
         // when
         String query = "UPDATE test SET c_text = ? WHERE pk = ?";
         PreparedStatement ps = session().prepare(query);
@@ -462,13 +429,8 @@
     public void should_log_null_parameter() throws Exception {
         // given
         normal.setLevel(TRACE);
-<<<<<<< HEAD
         queryLogger = QueryLogger.builder().build();
-        cluster.register(queryLogger);
-=======
-        queryLogger = QueryLogger.builder(cluster()).build();
-        cluster().register(queryLogger);
->>>>>>> 1d3aa2fb
+        cluster().register(queryLogger);
         // when
         String query = "UPDATE test SET c_text = ? WHERE pk = ?";
         PreparedStatement ps = session().prepare(query);
@@ -492,13 +454,13 @@
         // given
         normal.setLevel(TRACE);
         queryLogger = QueryLogger.builder().build();
-        cluster.register(queryLogger);
+        cluster().register(queryLogger);
         // when
         String query = "UPDATE test SET c_text = ? WHERE pk = ?";
-        PreparedStatement ps = session.prepare(query);
+        PreparedStatement ps = session().prepare(query);
         BoundStatement bs = ps.bind();
         bs.setInt("pk", 42);
-        session.execute(bs);
+        session().execute(bs);
         // then
         String line = normalAppender.waitAndGet(10000);
         assertThat(line)
@@ -514,13 +476,8 @@
     public void should_log_bound_statement_parameters_inside_batch_statement() throws Exception {
         // given
         normal.setLevel(TRACE);
-<<<<<<< HEAD
         queryLogger = QueryLogger.builder().build();
-        cluster.register(queryLogger);
-=======
-        queryLogger = QueryLogger.builder(cluster()).build();
-        cluster().register(queryLogger);
->>>>>>> 1d3aa2fb
+        cluster().register(queryLogger);
         // when
         String query1 = "UPDATE test SET c_text = ? WHERE pk = ?";
         String query2 = "UPDATE test SET c_int = ? WHERE pk = ?";
@@ -546,11 +503,7 @@
     public void should_log_all_parameter_types() throws Exception {
         // given
         normal.setLevel(TRACE);
-<<<<<<< HEAD
-        queryLogger = QueryLogger.builder()
-=======
-        queryLogger = QueryLogger.builder(cluster())
->>>>>>> 1d3aa2fb
+        queryLogger = QueryLogger.builder()
                 .withMaxParameterValueLength(Integer.MAX_VALUE)
                 .build();
         cluster().register(queryLogger);
@@ -565,7 +518,7 @@
                 .contains("Query completed normally")
                 .contains(ipOfNode(1))
                 .contains(query);
-        CodecRegistry codecRegistry = cluster.getConfiguration().getCodecRegistry();
+        CodecRegistry codecRegistry = cluster().getConfiguration().getCodecRegistry();
         for (DataType type : dataTypes) {
             TypeCodec<Object> codec = codecRegistry.codecFor(type);
             assertThat(line).contains(codec.format(getFixedValue(type)));
@@ -578,11 +531,7 @@
     public void should_truncate_query_when_max_length_exceeded() throws Exception {
         // given
         normal.setLevel(DEBUG);
-<<<<<<< HEAD
-        queryLogger = QueryLogger.builder()
-=======
-        queryLogger = QueryLogger.builder(cluster())
->>>>>>> 1d3aa2fb
+        queryLogger = QueryLogger.builder()
                 .withMaxQueryStringLength(5)
                 .build();
         cluster().register(queryLogger);
@@ -603,11 +552,7 @@
     public void should_show_total_statements_for_batches_even_if_query_truncated() throws Exception {
         // given
         normal.setLevel(DEBUG);
-<<<<<<< HEAD
-        queryLogger = QueryLogger.builder()
-=======
-        queryLogger = QueryLogger.builder(cluster())
->>>>>>> 1d3aa2fb
+        queryLogger = QueryLogger.builder()
                 .withMaxQueryStringLength(5)
                 .build();
         cluster().register(queryLogger);
@@ -633,11 +578,7 @@
     public void should_not_truncate_query_when_max_length_unlimited() throws Exception {
         // given
         normal.setLevel(DEBUG);
-<<<<<<< HEAD
-        queryLogger = QueryLogger.builder()
-=======
-        queryLogger = QueryLogger.builder(cluster())
->>>>>>> 1d3aa2fb
+        queryLogger = QueryLogger.builder()
                 .withMaxQueryStringLength(-1)
                 .build();
         cluster().register(queryLogger);
@@ -658,11 +599,7 @@
     public void should_truncate_parameter_when_max_length_exceeded() throws Exception {
         // given
         normal.setLevel(TRACE);
-<<<<<<< HEAD
-        queryLogger = QueryLogger.builder()
-=======
-        queryLogger = QueryLogger.builder(cluster())
->>>>>>> 1d3aa2fb
+        queryLogger = QueryLogger.builder()
                 .withMaxParameterValueLength(5)
                 .build();
         cluster().register(queryLogger);
@@ -686,11 +623,7 @@
     public void should_truncate_blob_parameter_when_max_length_exceeded() throws Exception {
         // given
         normal.setLevel(TRACE);
-<<<<<<< HEAD
-        queryLogger = QueryLogger.builder()
-=======
-        queryLogger = QueryLogger.builder(cluster())
->>>>>>> 1d3aa2fb
+        queryLogger = QueryLogger.builder()
                 .withMaxParameterValueLength(6)
                 .build();
         cluster().register(queryLogger);
@@ -714,11 +647,7 @@
     public void should_not_truncate_parameter_when_max_length_unlimited() throws Exception {
         // given
         normal.setLevel(TRACE);
-<<<<<<< HEAD
-        queryLogger = QueryLogger.builder()
-=======
-        queryLogger = QueryLogger.builder(cluster())
->>>>>>> 1d3aa2fb
+        queryLogger = QueryLogger.builder()
                 .withMaxParameterValueLength(-1)
                 .build();
         cluster().register(queryLogger);
@@ -742,11 +671,7 @@
     public void should_not_log_exceeding_number_of_parameters() throws Exception {
         // given
         normal.setLevel(TRACE);
-<<<<<<< HEAD
-        queryLogger = QueryLogger.builder()
-=======
-        queryLogger = QueryLogger.builder(cluster())
->>>>>>> 1d3aa2fb
+        queryLogger = QueryLogger.builder()
                 .withMaxLoggedParameters(1)
                 .build();
         cluster().register(queryLogger);
@@ -772,11 +697,7 @@
     public void should_not_log_exceeding_number_of_parameters_in_batch_statement() throws Exception {
         // given
         normal.setLevel(TRACE);
-<<<<<<< HEAD
-        queryLogger = QueryLogger.builder()
-=======
-        queryLogger = QueryLogger.builder(cluster())
->>>>>>> 1d3aa2fb
+        queryLogger = QueryLogger.builder()
                 .withMaxLoggedParameters(1)
                 .build();
         cluster().register(queryLogger);
@@ -805,11 +726,7 @@
     public void should_log_all_parameters_when_max_unlimited() throws Exception {
         // given
         normal.setLevel(TRACE);
-<<<<<<< HEAD
-        queryLogger = QueryLogger.builder()
-=======
-        queryLogger = QueryLogger.builder(cluster())
->>>>>>> 1d3aa2fb
+        queryLogger = QueryLogger.builder()
                 .withMaxLoggedParameters(-1)
                 .build();
         cluster().register(queryLogger);
