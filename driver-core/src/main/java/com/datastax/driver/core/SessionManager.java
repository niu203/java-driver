--- conflicted
+++ resolved
@@ -123,7 +123,7 @@
 
     public ResultSetFuture executeAsync(final Statement statement) {
         if (isInit) {
-            DefaultResultSetFuture future = new DefaultResultSetFuture(this, makeRequestMessage(statement, null));
+            DefaultResultSetFuture future = new DefaultResultSetFuture(this, cluster.manager.protocolVersion(), makeRequestMessage(statement, null));
             new RequestHandler(this, future, statement).sendRequest();
             return future;
         } else {
@@ -134,7 +134,7 @@
             this.initAsync().addListener(new Runnable() {
                 @Override
                 public void run() {
-                    DefaultResultSetFuture actualFuture = new DefaultResultSetFuture(SessionManager.this, makeRequestMessage(statement, null));
+                    DefaultResultSetFuture actualFuture = new DefaultResultSetFuture(SessionManager.this, cluster.manager.protocolVersion(), makeRequestMessage(statement, null));
                     execute(actualFuture, statement);
                     chainedFuture.setSource(actualFuture);
                 }
@@ -625,12 +625,7 @@
     }
 
     ResultSetFuture executeQuery(Message.Request msg, Statement statement) {
-<<<<<<< HEAD
-
         DefaultResultSetFuture future = new DefaultResultSetFuture(this, configuration().getProtocolOptions().getProtocolVersionEnum(), msg);
-=======
-        DefaultResultSetFuture future = new DefaultResultSetFuture(this, msg);
->>>>>>> dc32a6db
         execute(future, statement);
         return future;
     }
