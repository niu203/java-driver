--- conflicted
+++ resolved
@@ -85,9 +85,7 @@
      * @throws QueryValidationException if the query if invalid (syntax error,
      * unauthorized or any other validation problem).
      */
-    public ResultSet execute(String query, Object... values) {
-        return execute(new SimpleStatement(query, values));
-    }
+    public ResultSet execute(String query, Object... values);
 
     /**
      * Executes the provided query.
@@ -111,13 +109,7 @@
      * @throws QueryValidationException if the query if invalid (syntax error,
      * unauthorized or any other validation problem).
      */
-<<<<<<< HEAD
-    public ResultSet execute(Statement statement) {
-        return executeAsync(statement).getUninterruptibly();
-    }
-=======
-    public ResultSet execute(Query query);
->>>>>>> 818b090e
+    public ResultSet execute(Statement statement);
 
     /**
      * Executes the provided query asynchronously.
@@ -139,9 +131,7 @@
      * {@link SimpleStatement#SimpleStatement(String, Object...)} for more detail.
      * @return a future on the result of the query.
      */
-    public ResultSetFuture executeAsync(String query, Object... values) {
-        return executeAsync(new SimpleStatement(query, values));
-    }
+    public ResultSetFuture executeAsync(String query, Object... values);
 
     /**
      * Executes the provided query asynchronously.
@@ -159,13 +149,7 @@
      * @param statement the CQL query to execute (that can be either any {@code Statement}.
      * @return a future on the result of the query.
      */
-<<<<<<< HEAD
-    public ResultSetFuture executeAsync(Statement statement) {
-        return manager.executeQuery(manager.makeRequestMessage(statement, null), statement);
-    }
-=======
-    public ResultSetFuture executeAsync(Query query);
->>>>>>> 818b090e
+    public ResultSetFuture executeAsync(Statement statement);
 
     /**
      * Prepares the provided query string.
@@ -176,15 +160,7 @@
      * @throws NoHostAvailableException if no host in the cluster can be
      * contacted successfully to prepare this query.
      */
-<<<<<<< HEAD
-    public PreparedStatement prepare(String query) {
-        Connection.Future future = new Connection.Future(new Requests.Prepare(query));
-        manager.execute(future, Statement.DEFAULT);
-        return toPreparedStatement(query, future);
-    }
-=======
     public PreparedStatement prepare(String query);
->>>>>>> 818b090e
 
     /**
      * Prepares the provided query.
@@ -209,26 +185,7 @@
      * though the {@link PreparedStatement#bind} method or through a corresponding
      * {@link BoundStatement}).
      */
-<<<<<<< HEAD
-    public PreparedStatement prepare(RegularStatement statement) {
-        if (statement.getValues() != null)
-            throw new IllegalArgumentException("A statement to prepare should not have values");
-
-        PreparedStatement prepared = prepare(statement.toString());
-
-        ByteBuffer routingKey = statement.getRoutingKey();
-        if (routingKey != null)
-            prepared.setRoutingKey(routingKey);
-        prepared.setConsistencyLevel(statement.getConsistencyLevel());
-        if (statement.isTracing())
-            prepared.enableTracing();
-        prepared.setRetryPolicy(statement.getRetryPolicy());
-
-        return prepared;
-    }
-=======
-    public PreparedStatement prepare(Statement statement);
->>>>>>> 818b090e
+    public PreparedStatement prepare(RegularStatement statement);
 
     /**
      * Initiates a shutdown of this session instance.
@@ -242,17 +199,8 @@
      * If for some reason you wish to expedite this process, the
      * {@link ShutdownFuture#force} can be called on the result future.
      * <p>
-<<<<<<< HEAD
      * This method has no particular effect if the session was already shut
      * down (in which case the returned future will return immediately).
-=======
-     * This method has no effect if the session was already shutdown.
-     */
-    public void shutdown();
-
-    /**
-     * Shutdown this session instance, only waiting a definite amount of time.
->>>>>>> 818b090e
      * <p>
      * Note that if you want to shut down the full {@code Cluster} instance
      * this session is part of, you should use {@link Cluster#shutdown} instead
@@ -261,313 +209,12 @@
      *
      * @return a future on the completion of the shutdown process.
      */
-<<<<<<< HEAD
-    public ShutdownFuture shutdown() {
-        return manager.shutdown();
-    }
-=======
-    public boolean shutdown(long timeout, TimeUnit unit);
->>>>>>> 818b090e
+    public ShutdownFuture shutdown();
 
     /**
      * Returns the {@code Cluster} object this session is part of.
      *
      * @return the {@code Cluster} object this session is part of.
      */
-<<<<<<< HEAD
-    public Cluster getCluster() {
-        return manager.cluster;
-    }
-
-    private PreparedStatement toPreparedStatement(String query, Connection.Future future) {
-        try {
-            Message.Response response = Uninterruptibles.getUninterruptibly(future);
-            switch (response.type) {
-                case RESULT:
-                    Responses.Result rm = (Responses.Result)response;
-                    switch (rm.kind) {
-                        case PREPARED:
-                            Responses.Result.Prepared pmsg = (Responses.Result.Prepared)rm;
-                            PreparedStatement stmt = PreparedStatement.fromMessage(pmsg, manager.cluster.getMetadata(), query, manager.poolsState.keyspace);
-                            try {
-                                manager.cluster.manager.prepare(stmt, future.getAddress());
-                            } catch (InterruptedException e) {
-                                Thread.currentThread().interrupt();
-                                // This method doesn't propagate interruption, at least not for now. However, if we've
-                                // interrupted preparing queries on other node it's not a problem as we'll re-prepare
-                                // later if need be. So just ignore.
-                            }
-                            return stmt;
-                        default:
-                            throw new DriverInternalError(String.format("%s response received when prepared statement was expected", rm.kind));
-                    }
-                case ERROR:
-                    throw ((Responses.Error)response).asException(future.getAddress());
-                default:
-                    throw new DriverInternalError(String.format("%s response received when prepared statement was expected", response.type));
-            }
-        } catch (ExecutionException e) {
-            throw ResultSetFuture.extractCauseFromExecutionException(e);
-        }
-    }
-
-    static class Manager {
-
-        final Cluster cluster;
-
-        final ConcurrentMap<Host, HostConnectionPool> pools;
-
-        final HostConnectionPool.PoolState poolsState;
-
-        final AtomicReference<ShutdownFuture> shutdownFuture = new AtomicReference<ShutdownFuture>();
-
-        public Manager(Cluster cluster, Collection<Host> hosts) {
-            this.cluster = cluster;
-
-            this.pools = new ConcurrentHashMap<Host, HostConnectionPool>(hosts.size());
-            this.poolsState = new HostConnectionPool.PoolState();
-
-            // Create pool to initial nodes (and wait for them to be created)
-            for (Host host : hosts) {
-                try {
-                    addOrRenewPool(host, false).get();
-                } catch (ExecutionException e) {
-                    // This is not supposed to happen
-                    throw new DriverInternalError(e);
-                } catch (InterruptedException e) {
-                    Thread.currentThread().interrupt();
-                }
-            }
-        }
-
-        public Connection.Factory connectionFactory() {
-            return cluster.manager.connectionFactory;
-        }
-
-        public Configuration configuration() {
-            return cluster.manager.configuration;
-        }
-
-        LoadBalancingPolicy loadBalancingPolicy() {
-            return cluster.manager.loadBalancingPolicy();
-        }
-
-        ReconnectionPolicy reconnectionPolicy() {
-            return cluster.manager.reconnectionPolicy();
-        }
-
-        public ListeningExecutorService executor() {
-            return cluster.manager.executor;
-        }
-
-        public ListeningExecutorService blockingExecutor() {
-            return cluster.manager.blockingTasksExecutor;
-        }
-
-        boolean isShutdown() {
-            return shutdownFuture.get() != null;
-        }
-
-        private ShutdownFuture shutdown() {
-
-            ShutdownFuture future = shutdownFuture.get();
-            if (future != null)
-                return future;
-
-            List<ShutdownFuture> futures = new ArrayList<ShutdownFuture>(pools.size());
-            for (HostConnectionPool pool : pools.values())
-                futures.add(pool.shutdown());
-
-            future = new ShutdownFuture.Forwarding(futures);
-
-            return shutdownFuture.compareAndSet(null, future)
-                 ? future
-                 : shutdownFuture.get(); // We raced, it's ok, return the future that was actually set
-        }
-
-        ListenableFuture<Boolean> addOrRenewPool(final Host host, final boolean isHostAddition) {
-            final HostDistance distance = cluster.manager.loadBalancingPolicy().distance(host);
-            if (distance == HostDistance.IGNORED)
-                return Futures.immediateFuture(true);
-
-            // Creating a pool is somewhat long since it has to create the connection, so do it asynchronously.
-            return executor().submit(new Callable<Boolean>() {
-                public Boolean call() {
-                    logger.debug("Adding {} to list of queried hosts", host);
-                    try {
-                        HostConnectionPool previous = pools.put(host, new HostConnectionPool(host, distance, Session.Manager.this));
-                        if (previous != null)
-                            previous.shutdown(); // The previous was probably already shutdown but that's ok
-                        return true;
-                    } catch (AuthenticationException e) {
-                        logger.error("Error creating pool to {} ({})", host, e.getMessage());
-                        cluster.manager.signalConnectionFailure(host, new ConnectionException(e.getHost(), e.getMessage()), isHostAddition);
-                        return false;
-                    } catch (ConnectionException e) {
-                        logger.debug("Error creating pool to {} ({})", host, e.getMessage());
-                        cluster.manager.signalConnectionFailure(host, e, isHostAddition);
-                        return false;
-                    }
-                }
-            });
-        }
-
-        ListenableFuture<?> removePool(Host host) {
-            final HostConnectionPool pool = pools.remove(host);
-            if (pool == null)
-                return Futures.immediateFuture(null);
-
-            // Shutdown can take some time and we don't care about holding the thread on that.
-            return executor().submit(new Runnable() {
-                public void run() {
-                    pool.shutdown();
-                }
-            });
-        }
-
-        /*
-         * When the set of live nodes change, the loadbalancer will change his
-         * mind on host distances. It might change it on the node that came/left
-         * but also on other nodes (for instance, if a node dies, another
-         * previously ignored node may be now considered).
-         *
-         * This method ensures that all hosts for which a pool should exist
-         * have one, and hosts that shouldn't don't.
-         */
-        void updateCreatedPools() {
-            for (Host h : cluster.getMetadata().allHosts()) {
-                HostDistance dist = loadBalancingPolicy().distance(h);
-                HostConnectionPool pool = pools.get(h);
-
-                if (pool == null) {
-                    if (dist != HostDistance.IGNORED && h.isUp())
-                        addOrRenewPool(h, false);
-                } else if (dist != pool.hostDistance) {
-                    if (dist == HostDistance.IGNORED) {
-                        removePool(h);
-                    } else {
-                        pool.hostDistance = dist;
-                    }
-                }
-            }
-        }
-
-        public void onDown(Host host) {
-            // Note that with well behaved balancing policy (that ignore dead nodes), the removePool call is not necessary
-            // since updateCreatedPools should take care of it. But better protect against non well behaving policies.
-            removePool(host).addListener(new Runnable() {
-                public void run() {
-                    updateCreatedPools();
-                }
-            }, MoreExecutors.sameThreadExecutor());
-        }
-
-        public void onRemove(Host host) {
-            onDown(host);
-        }
-
-        public void setKeyspace(String keyspace) {
-            long timeout = configuration().getSocketOptions().getConnectTimeoutMillis();
-            try {
-                Future<?> future = executeQuery(new Requests.Query("use " + keyspace), Statement.DEFAULT);
-                // Note: using the connection timeout is perfectly correct, we should probably change that someday
-                Uninterruptibles.getUninterruptibly(future, timeout, TimeUnit.MILLISECONDS);
-            } catch (TimeoutException e) {
-                throw new DriverInternalError(String.format("No responses after %d milliseconds while setting current keyspace. This should not happen, unless you have setup a very low connection timeout.", timeout));
-            } catch (ExecutionException e) {
-                throw ResultSetFuture.extractCauseFromExecutionException(e);
-            }
-        }
-
-        public Message.Request makeRequestMessage(Statement statement, ByteBuffer pagingState) {
-
-            ConsistencyLevel consistency = statement.getConsistencyLevel();
-            if (consistency == null)
-                consistency = configuration().getQueryOptions().getConsistencyLevel();
-
-            ConsistencyLevel serialConsistency = statement.getSerialConsistencyLevel();
-            if (serialConsistency == null)
-                serialConsistency = configuration().getQueryOptions().getSerialConsistencyLevel();
-
-            return makeRequestMessage(statement, consistency, serialConsistency, pagingState);
-        }
-
-        public Message.Request makeRequestMessage(Statement statement, ConsistencyLevel cl, ConsistencyLevel scl, ByteBuffer pagingState) {
-            int fetchSize = statement.getFetchSize();
-            if (fetchSize <= 0)
-                fetchSize = configuration().getQueryOptions().getFetchSize();
-            if (fetchSize == Integer.MAX_VALUE)
-                fetchSize = -1;
-
-            if (statement instanceof RegularStatement) {
-                RegularStatement rs = (RegularStatement)statement;
-                ByteBuffer[] rawValues = rs.getValues();
-                List<ByteBuffer> values = rawValues == null ? Collections.<ByteBuffer>emptyList() : Arrays.asList(rawValues);
-                String qString = rs.getQueryString();
-                Requests.QueryProtocolOptions options = new Requests.QueryProtocolOptions(cl, values, false, fetchSize, pagingState, scl);
-                return new Requests.Query(qString, options);
-            } else if (statement instanceof BoundStatement) {
-                BoundStatement bs = (BoundStatement)statement;
-                boolean skipMetadata = bs.statement.resultSetMetadata != null;
-                Requests.QueryProtocolOptions options = new Requests.QueryProtocolOptions(cl, Arrays.asList(bs.values), skipMetadata, fetchSize, pagingState, scl);
-                return new Requests.Execute(bs.statement.id, options);
-            } else {
-                assert statement instanceof BatchStatement : statement;
-                assert pagingState == null;
-                BatchStatement bs = (BatchStatement)statement;
-                BatchStatement.IdAndValues idAndVals = bs.getIdAndValues();
-                return new Requests.Batch(bs.batchType, idAndVals.ids, idAndVals.values, cl);
-            }
-        }
-
-        /**
-         * Execute the provided request.
-         *
-         * This method will find a suitable node to connect to using the
-         * {@link LoadBalancingPolicy} and handle host failover.
-         */
-        public void execute(RequestHandler.Callback callback, Statement statement) {
-            new RequestHandler(this, callback, statement).sendRequest();
-        }
-
-        public void prepare(String query, InetAddress toExclude) throws InterruptedException {
-            for (Map.Entry<Host, HostConnectionPool> entry : pools.entrySet()) {
-                if (entry.getKey().getAddress().equals(toExclude))
-                    continue;
-
-                // Let's not wait too long if we can't get a connection. Things
-                // will fix themselves once the user tries a query anyway.
-                Connection c = null;
-                try {
-                    c = entry.getValue().borrowConnection(200, TimeUnit.MILLISECONDS);
-                    c.write(new Requests.Prepare(query)).get();
-                } catch (ConnectionException e) {
-                    // Again, not being able to prepare the query right now is no big deal, so just ignore
-                } catch (BusyConnectionException e) {
-                    // Same as above
-                } catch (TimeoutException e) {
-                    // Same as above
-                } catch (ExecutionException e) {
-                    // We shouldn't really get exception while preparing a
-                    // query, so log this (but ignore otherwise as it's not a big deal)
-                    logger.error(String.format("Unexpected error while preparing query (%s) on %s", query, entry.getKey()), e);
-                } finally {
-                    if (c != null)
-                        entry.getValue().returnConnection(c);
-                }
-            }
-        }
-
-        public ResultSetFuture executeQuery(Message.Request msg, Statement statement) {
-            if (statement.isTracing())
-                msg.setTracingRequested();
-
-            ResultSetFuture future = new ResultSetFuture(this, msg);
-            execute(future.callback, statement);
-            return future;
-        }
-    }
-=======
     public Cluster getCluster();
->>>>>>> 818b090e
 }