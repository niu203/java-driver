/*
 *      Copyright (C) 2012 DataStax Inc.
 *
 *   Licensed under the Apache License, Version 2.0 (the "License");
 *   you may not use this file except in compliance with the License.
 *   You may obtain a copy of the License at
 *
 *      http://www.apache.org/licenses/LICENSE-2.0
 *
 *   Unless required by applicable law or agreed to in writing, software
 *   distributed under the License is distributed on an "AS IS" BASIS,
 *   WITHOUT WARRANTIES OR CONDITIONS OF ANY KIND, either express or implied.
 *   See the License for the specific language governing permissions and
 *   limitations under the License.
 */
package com.datastax.driver.core.querybuilder;

import java.math.BigDecimal;
import java.math.BigInteger;
import java.net.InetAddress;
import java.nio.ByteBuffer;
import java.util.*;
import java.util.regex.Pattern;
import java.text.SimpleDateFormat;

import com.datastax.driver.core.DataType;
import com.datastax.driver.core.utils.Bytes;

// Static utilities private to the query builder
abstract class Utils {

    private static final Pattern cnamePattern = Pattern.compile("\\w+(?:\\[.+\\])?");

<<<<<<< HEAD
    static StringBuilder joinAndAppend(StringBuilder sb, String separator, List<? extends Appendeable> values, List<ByteBuffer> variables) {
=======
    // We currently format date as strings instead of simply longs due to JAVA-264. We could change
    // that back to longs (which is cheaper) once C* 1.2 gets eol (since only pre-1.2.16 versions are
    // affected).
    private static final ThreadLocal<SimpleDateFormat> dateFormat = new ThreadLocal<SimpleDateFormat>() {
        @Override
        protected SimpleDateFormat initialValue() {
            return new SimpleDateFormat("yyyy-MM-dd'T'HH:mm:ss.SSSZ");
        }
    };

    static StringBuilder joinAndAppend(StringBuilder sb, String separator, List<? extends Appendeable> values) {
>>>>>>> 320d47e5
        for (int i = 0; i < values.size(); i++) {
            if (i > 0)
                sb.append(separator);
            values.get(i).appendTo(sb, variables);
        }
        return sb;
    }

    static StringBuilder joinAndAppendNames(StringBuilder sb, String separator, List<Object> values) {
        for (int i = 0; i < values.size(); i++) {
            if (i > 0)
                sb.append(separator);
            appendName(values.get(i), sb);
        }
        return sb;
    }

    static StringBuilder joinAndAppendValues(StringBuilder sb, String separator, List<Object> values, List<ByteBuffer> variables) {
        for (int i = 0; i < values.size(); i++) {
            if (i > 0)
                sb.append(separator);
            appendValue(values.get(i), sb, variables);
        }
        return sb;
    }

    // Returns null if it's not really serializable (function call, bind markers, ...)
    static ByteBuffer serializeValue(Object value) {
        if (value == QueryBuilder.bindMarker() || value instanceof FCall || value instanceof CName)
            return null;

        // We also don't serialize fixed size number types. The reason is that if we do it, we will
        // force a particular size (4 bytes for ints, ...) and for the query builder, we don't want
        // users to have to bother with that.
        if (value instanceof Number && !(value instanceof BigInteger || value instanceof BigDecimal))
            return null;

        try {
            return DataType.serializeValue(value);
        } catch (IllegalArgumentException e) {
            return null;
        }
    }

    static StringBuilder appendValue(Object value, StringBuilder sb, List<ByteBuffer> variables) {
        if (variables == null)
            return appendValue(value, sb, false);

        ByteBuffer bb = serializeValue(value);
        if (bb == null)
            return appendValue(value, sb, false);

        sb.append("?");
        variables.add(bb);
        return sb;
    }

    static StringBuilder appendFlatValue(Object value, StringBuilder sb) {
        appendFlatValue(value, sb, false);
        return sb;
    }

    private static StringBuilder appendValue(Object value, StringBuilder sb, boolean rawValue) {
        // That is kind of lame but lacking a better solution
        if (appendValueIfLiteral(value, sb))
            return sb;

        if (appendValueIfCollection(value, sb, rawValue))
            return sb;

        appendStringIfValid(value, sb, rawValue);
        return sb;
    }

    private static void appendFlatValue(Object value, StringBuilder sb, boolean rawValue) {
        if (appendValueIfLiteral(value, sb))
            return;

        appendStringIfValid(value, sb, rawValue);
    }

    private static void appendStringIfValid(Object value, StringBuilder sb, boolean rawValue) {
        if (value instanceof RawString) {
            sb.append(value.toString());
        } else {
            if (!(value instanceof String)) {
                String msg = String.format("Invalid value %s of type unknown to the query builder", value);
                if (value instanceof byte[])
                    msg += " (for blob values, make sure to use a ByteBuffer)";
                throw new IllegalArgumentException(msg);
            }

            if (rawValue)
                sb.append((String)value);
            else
                appendValueString((String)value, sb);
        }
    }


    private static boolean appendValueIfLiteral(Object value, StringBuilder sb) {
        if (value instanceof Number || value instanceof UUID || value instanceof Boolean) {
            sb.append(value);
            return true;
        } else if (value instanceof InetAddress) {
            sb.append("'").append(((InetAddress)value).getHostAddress()).append("'");
            return true;
        } else if (value instanceof Date) {
            sb.append("'").append(dateFormat.get().format((Date)value)).append("'");
            return true;
        } else if (value instanceof ByteBuffer) {
            sb.append(Bytes.toHexString((ByteBuffer)value));
            return true;
        } else if (value instanceof BindMarker) {
            sb.append(value);
            return true;
        } else if (value instanceof FCall) {
            FCall fcall = (FCall)value;
            sb.append(fcall.name).append("(");
            for (int i = 0; i < fcall.parameters.length; i++) {
                if (i > 0)
                    sb.append(",");
                appendValue(fcall.parameters[i], sb, null);
            }
            sb.append(")");
            return true;
        } else if (value instanceof CName) {
            appendName(((CName)value).name, sb);
            return true;
        } else if (value == null) {
            sb.append("null");
            return true;
        } else {
            return false;
        }
    }

    @SuppressWarnings("rawtypes")
    private static boolean appendValueIfCollection(Object value, StringBuilder sb, boolean rawValue) {
        if (value instanceof List) {
            appendList((List)value, sb, rawValue);
            return true;
        } else if (value instanceof Set) {
            appendSet((Set)value, sb, rawValue);
            return true;
        } else if (value instanceof Map) {
            appendMap((Map)value, sb, rawValue);
            return true;
        } else {
            return false;
        }
    }

    static StringBuilder appendCollection(Object value, StringBuilder sb, List<ByteBuffer> variables) {
        ByteBuffer bb = variables == null ? null : serializeValue(value);
        if (bb == null) {
            boolean wasCollection = appendValueIfCollection(value, sb, false);
            assert wasCollection;
        } else {
            sb.append("?");
            variables.add(bb);
        }
        return sb;
    }

    static StringBuilder appendList(List<?> l, StringBuilder sb) {
        return appendList(l, sb, false);
    }

    private static StringBuilder appendList(List<?> l, StringBuilder sb, boolean rawValue) {
        sb.append("[");
        for (int i = 0; i < l.size(); i++) {
            if (i > 0)
                sb.append(",");
            appendFlatValue(l.get(i), sb, rawValue);
        }
        sb.append("]");
        return sb;
    }

    static StringBuilder appendSet(Set<?> s, StringBuilder sb) {
        return appendSet(s, sb, false);
    }

    private static StringBuilder appendSet(Set<?> s, StringBuilder sb, boolean rawValue) {
        sb.append("{");
        boolean first = true;
        for (Object elt : s) {
            if (first) first = false; else sb.append(",");
            appendFlatValue(elt, sb, rawValue);
        }
        sb.append("}");
        return sb;
    }

    static StringBuilder appendMap(Map<?, ?> m, StringBuilder sb) {
        return appendMap(m, sb, false);
    }

    static boolean containsBindMarker(Object value) {
        if (value == QueryBuilder.bindMarker())
            return true;

        if (!(value instanceof FCall))
            return false;

        FCall fcall = (FCall)value;
        for (Object param : fcall.parameters)
            if (containsBindMarker(param))
                return true;
        return false;
    }

    private static StringBuilder appendMap(Map<?, ?> m, StringBuilder sb, boolean rawValue) {
        sb.append("{");
        boolean first = true;
        for (Map.Entry<?, ?> entry : m.entrySet()) {
            if (first)
                first = false;
            else
                sb.append(",");
            appendFlatValue(entry.getKey(), sb, rawValue);
            sb.append(":");
            appendFlatValue(entry.getValue(), sb, rawValue);
        }
        sb.append("}");
        return sb;
    }

    private static StringBuilder appendValueString(String value, StringBuilder sb) {
        return sb.append("'").append(replace(value, '\'', "''")).append("'");
    }

    static boolean isRawValue(Object value) {
        return value != null
            && !(value instanceof FCall)
            && !(value instanceof CName)
            && !(value instanceof BindMarker);
    }

    static String toRawString(Object value) {
        return appendValue(value, new StringBuilder(), true).toString();
    }

    static StringBuilder appendName(String name, StringBuilder sb) {
        name = name.trim();
        // FIXME: checking for token( specifically is uber ugly, we'll need some better solution.
        if (cnamePattern.matcher(name).matches() || name.startsWith("\"") || name.startsWith("token("))
            sb.append(name);
        else
            sb.append("\"").append(name).append("\"");
        return sb;
    }

    static StringBuilder appendName(Object name, StringBuilder sb) {
        if (name instanceof String) {
            appendName((String)name, sb);
        } else if (name instanceof CName) {
            appendName(((CName)name).name, sb);
        } else if (name instanceof FCall) {
            FCall fcall = (FCall)name;
            sb.append(fcall.name).append("(");
            for (int i = 0; i < fcall.parameters.length; i++) {
                if (i > 0)
                    sb.append(",");
                appendValue(fcall.parameters[i], sb, null);
            }
            sb.append(")");
        } else if (name instanceof Alias) {
            Alias alias = (Alias)name;
            appendName(alias.column, sb);
            sb.append(" AS ").append(alias.alias);
        } else {
            throw new IllegalArgumentException(String.format("Invalid column %s of type unknown of the query builder", name));
        }
        return sb;
    }

    static abstract class Appendeable {
        abstract void appendTo(StringBuilder sb, List<ByteBuffer> values);
        abstract boolean containsBindMarker();
    }

    // Simple method to replace a single character. String.replace is a bit too
    // inefficient (see JAVA-67)
    static String replace(String text, char search, String replacement) {
        if (text == null || text.isEmpty())
            return text;

        int nbMatch = 0;
        int start = -1;
        do {
            start = text.indexOf(search, start+1);
            if (start != -1)
                ++nbMatch;
        } while (start != -1);

        if (nbMatch == 0)
            return text;

        int newLength = text.length() + nbMatch * (replacement.length() - 1);
        char[] result = new char[newLength];
        int newIdx = 0;
        for (int i = 0; i < text.length(); i++) {
            char c = text.charAt(i);
            if (c == search) {
                for (int r = 0; r < replacement.length(); r++)
                    result[newIdx++] = replacement.charAt(r);
            } else {
                result[newIdx++] = c;
            }
        }
        return new String(result);
    }

    static class RawString {
        private final String str;

        RawString(String str) {
            this.str = str;
        }

        @Override
        public String toString() {
            return str;
        }
    }

    static class FCall {
        private final String name;
        private final Object[] parameters;

        FCall(String name, Object... parameters) {
            this.name = name;
            this.parameters = parameters;
        }

        @Override
        public String toString() {
            StringBuilder sb = new StringBuilder();
            sb.append(name).append("(");
            for (int i = 0; i < parameters.length; i++) {
                if (i > 0)
                    sb.append(",");
                sb.append(parameters[i]);
            }
            sb.append(")");
            return sb.toString();
        }
    }

    static class CName {
        private final String name;

        CName(String name) {
            this.name = name;
        }

        @Override
        public String toString() {
            return name;
        }
    }

    static class Alias {
        private final Object column;
        private final String alias;

        Alias(Object column, String alias) {
            this.column = column;
            this.alias = alias;
        }

        @Override
        public String toString() {
            return String.format("%s AS %s", column, alias);
        }
    }
}<|MERGE_RESOLUTION|>--- conflicted
+++ resolved
@@ -31,9 +31,6 @@
 
     private static final Pattern cnamePattern = Pattern.compile("\\w+(?:\\[.+\\])?");
 
-<<<<<<< HEAD
-    static StringBuilder joinAndAppend(StringBuilder sb, String separator, List<? extends Appendeable> values, List<ByteBuffer> variables) {
-=======
     // We currently format date as strings instead of simply longs due to JAVA-264. We could change
     // that back to longs (which is cheaper) once C* 1.2 gets eol (since only pre-1.2.16 versions are
     // affected).
@@ -44,8 +41,7 @@
         }
     };
 
-    static StringBuilder joinAndAppend(StringBuilder sb, String separator, List<? extends Appendeable> values) {
->>>>>>> 320d47e5
+    static StringBuilder joinAndAppend(StringBuilder sb, String separator, List<? extends Appendeable> values, List<ByteBuffer> variables) {
         for (int i = 0; i < values.size(); i++) {
             if (i > 0)
                 sb.append(separator);
