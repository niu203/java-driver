--- conflicted
+++ resolved
@@ -34,97 +34,7 @@
  *
  * Note that this class is not thread-safe.
  */
-<<<<<<< HEAD
-public class ResultSet implements Iterable<Row> {
-
-    private static final Logger logger = LoggerFactory.getLogger(ResultSet.class);
-
-    private static final Queue<List<ByteBuffer>> EMPTY_QUEUE = new ArrayDeque<List<ByteBuffer>>(0);
-
-    private final ColumnDefinitions metadata;
-    private final Queue<List<ByteBuffer>> rows;
-
-    private final List<ExecutionInfo> infos;
-
-    /*
-     * The fetching state of this result set. The fetchState will always be in one of
-     * the 3 following state:
-     *   1) fetchState is null or reference a null: fetching is done, there
-     *      is nothing more to fetch and no query in progress.
-     *   2) fetchState.get().nextStart is not null: there is more pages to fetch. In
-     *      that case, inProgress is *guaranteed* to be null.
-     *   3) fetchState.get().inProgress is not null: a page is being fetched.
-     *      In that case, nextStart is *guaranteed* to be null.
-     *
-     * Also note that while ResultSet doesn't pretend to be thread-safe, the actual
-     * fetch is done asynchonously and so we do need to be volatile below.
-     */
-    private volatile FetchingState fetchState;
-    // The two following info can be null, but only if fetchState == null
-    private final Session.Manager session;
-    private final Statement statement;
-
-    private ResultSet(ColumnDefinitions metadata,
-                      Queue<List<ByteBuffer>> rows,
-                      ExecutionInfo info,
-                      ByteBuffer initialPagingState,
-                      Session.Manager session,
-                      Statement statement) {
-        this.metadata = metadata;
-        this.rows = rows;
-        this.session = session;
-
-        if (initialPagingState == null) {
-            this.fetchState = null;
-            this.infos = Collections.<ExecutionInfo>singletonList(info);
-        } else {
-            this.fetchState = new FetchingState(initialPagingState, null);
-            this.infos = new ArrayList<ExecutionInfo>();
-            this.infos.add(info);
-        }
-
-        this.statement = statement;
-        assert fetchState == null || (session != null && statement != null);
-    }
-
-    static ResultSet fromMessage(Responses.Result msg, Session.Manager session, ExecutionInfo info, Statement statement) {
-
-        UUID tracingId = msg.getTracingId();
-        info = tracingId == null || info == null ? info : info.withTrace(new QueryTrace(tracingId, session));
-
-        switch (msg.kind) {
-            case VOID:
-                return empty(info);
-            case ROWS:
-                Responses.Result.Rows r = (Responses.Result.Rows)msg;
-
-                ColumnDefinitions columnDefs;
-                if (r.metadata.columns == null) {
-                    assert statement instanceof BoundStatement;
-                    columnDefs = ((BoundStatement)statement).statement.resultSetMetadata;
-                    assert columnDefs != null;
-                } else {
-                    columnDefs = r.metadata.columns;
-                }
-
-                return new ResultSet(columnDefs, r.data, info, r.metadata.pagingState, session, statement);
-            case SET_KEYSPACE:
-            case SCHEMA_CHANGE:
-                return empty(info);
-            case PREPARED:
-                throw new RuntimeException("Prepared statement received when a ResultSet was expected");
-            default:
-                logger.error("Received unknow result type '{}'; returning empty result set", msg.kind);
-                return empty(info);
-        }
-    }
-
-    private static ResultSet empty(ExecutionInfo info) {
-        return new ResultSet(ColumnDefinitions.EMPTY, EMPTY_QUEUE, info, null, null, null);
-    }
-=======
 public interface ResultSet extends Iterable<Row> {
->>>>>>> 818b090e
 
     /**
      * Returns the columns returned in this ResultSet.
@@ -138,25 +48,7 @@
      *
      * @return whether this ResultSet has more results.
      */
-<<<<<<< HEAD
-    public boolean isExhausted() {
-        if (!rows.isEmpty())
-            return false;
-
-        // This is slightly tricky: the fact that we do paged fetches underneath
-        // should be completely transparent, so we can't answer false until
-        // we've actually fetch the next results, since there is not absolute
-        // guarantee that this won't come back empty.
-        fetchMoreResultsBlocking();
-
-        // ResultSet is *not* thread-safe, so either the last fetch has
-        // returned result, or we should be done with fetching
-        assert !rows.isEmpty() || isFullyFetched();
-        return rows.isEmpty();
-    }
-=======
     public boolean isExhausted();
->>>>>>> 818b090e
 
     /**
      * Returns the the next result from this ResultSet.
@@ -164,18 +56,7 @@
      * @return the next row in this resultSet or null if this ResultSet is
      * exhausted.
      */
-<<<<<<< HEAD
-    public Row one() {
-        List<ByteBuffer> nextRow = rows.poll();
-        if (nextRow != null)
-            return Row.fromData(metadata, nextRow);
-
-        fetchMoreResultsBlocking();
-        return Row.fromData(metadata, rows.poll());
-    }
-=======
     public Row one();
->>>>>>> 818b090e
 
     /**
      * Returns all the remaining rows in this ResultSet as a list.
@@ -183,21 +64,7 @@
      * @return a list containing the remaining results of this ResultSet. The
      * returned list is empty if and only the ResultSet is exhausted.
      */
-<<<<<<< HEAD
-    public List<Row> all() {
-        if (isExhausted())
-            return Collections.emptyList();
-
-        // The result may have more that rows.size() if there is some page fetching
-        // going on, but it won't be less and it the most common case where we don't page.
-        List<Row> result = new ArrayList<Row>(rows.size());
-        for (Row row : this)
-            result.add(row);
-        return result;
-    }
-=======
     public List<Row> all();
->>>>>>> 818b090e
 
     /**
      * Returns an iterator over the rows contained in this ResultSet.
@@ -212,29 +79,7 @@
      * this ResultSet.
      */
     @Override
-<<<<<<< HEAD
-    public Iterator<Row> iterator() {
-        return new Iterator<Row>() {
-
-            @Override
-            public boolean hasNext() {
-                return !isExhausted();
-            }
-
-            @Override
-            public Row next() {
-                return ResultSet.this.one();
-            }
-
-            @Override
-            public void remove() {
-                throw new UnsupportedOperationException();
-            }
-        };
-    }
-=======
     public Iterator<Row> iterator();
->>>>>>> 818b090e
 
     /**
      * The number of rows that can be retrieved from this result set without
@@ -244,9 +89,7 @@
      * {@link #isFullyFetched()}, this is the total number of rows remaining
      * in this result set (after which the result set will be exhausted).
      */
-    public int getAvailableWithoutFetching() {
-        return rows.size();
-    }
+    public int getAvailableWithoutFetching();
 
     /**
      * Whether all results from this result set has been fetched from the
@@ -259,17 +102,7 @@
      *
      * @return whether all results have been fetched.
      */
-    public boolean isFullyFetched() {
-        return fetchState == null;
-    }
-
-    private void fetchMoreResultsBlocking() {
-        try {
-            Uninterruptibles.getUninterruptibly(fetchMoreResults());
-        } catch (ExecutionException e) {
-            throw ResultSetFuture.extractCauseFromExecutionException(e);
-        }
-    }
+    public boolean isFullyFetched();
 
     /**
      * Force the fetching the next page of results for this result set, if any.
@@ -311,86 +144,7 @@
      * thrown (you should thus call {@code isFullyFetched() to know if calling this
      * method can be of any use}).
      */
-    public ListenableFuture<Void> fetchMoreResults() {
-        if (isFullyFetched())
-            return Futures.immediateFuture(null);
-
-        if (fetchState.inProgress != null)
-            return fetchState.inProgress;
-
-        assert fetchState.nextStart != null;
-        ByteBuffer state = fetchState.nextStart;
-        SettableFuture<Void> future = SettableFuture.create();
-        fetchState = new FetchingState(null, future);
-        return queryNextPage(state, future);
-    }
-
-    private ListenableFuture<Void> queryNextPage(ByteBuffer nextStart, final SettableFuture<Void> future) {
-
-        assert !(statement instanceof BatchStatement);
-
-        final Message.Request request = session.makeRequestMessage(statement, nextStart);
-        session.execute(new RequestHandler.Callback() {
-
-            @Override
-            public Message.Request request() {
-                return request;
-            }
-
-            @Override
-            public void register(RequestHandler handler) {
-            }
-
-            @Override
-            public void onSet(Connection connection, Message.Response response, ExecutionInfo info, Statement statement, long latency) {
-                try {
-                    switch (response.type) {
-                        case RESULT:
-                            Responses.Result rm = (Responses.Result)response;
-                            // If we're paging, the query was a SELECT, so we don't have to handle SET_KEYSPACE and SCHEMA_CHANGE really
-                            ResultSet tmp = ResultSet.fromMessage(rm, ResultSet.this.session, info, statement);
-
-                            ResultSet.this.rows.addAll(tmp.rows);
-                            ResultSet.this.fetchState = tmp.fetchState;
-                            ResultSet.this.infos.addAll(tmp.infos);
-                            future.set(null);
-                            break;
-                        case ERROR:
-                            future.setException(((Responses.Error)response).asException(connection.address));
-                            break;
-                        default:
-                            // This mean we have probably have a bad node, so defunct the connection
-                            connection.defunct(new ConnectionException(connection.address, String.format("Got unexpected %s response", response.type)));
-                            future.setException(new DriverInternalError(String.format("Got unexpected %s response from %s", response.type, connection.address)));
-                            break;
-                    }
-                } catch (RuntimeException e) {
-                    // If we get a bug here, the client will not get it, so better forwarding the error
-                    future.setException(new DriverInternalError("Unexpected error while processing response from " + connection.address, e));
-                }
-            }
-
-            // This is only called for internal calls, so don't bother with ExecutionInfo
-            @Override
-            public void onSet(Connection connection, Message.Response response, long latency) {
-                onSet(connection, response, null, null, latency);
-            }
-
-            @Override
-            public void onException(Connection connection, Exception exception, long latency) {
-                future.setException(exception);
-            }
-
-            @Override
-            public void onTimeout(Connection connection, long latency) {
-                // This won't be called directly since this will be wrapped by RequestHandler.
-                throw new UnsupportedOperationException();
-            }
-
-        }, statement);
-
-        return future;
-    }
+    public ListenableFuture<Void> fetchMoreResults();
 
     /**
      * Returns information on the execution of the last query made for this ResultSet.
@@ -405,10 +159,7 @@
      *
      * @return the execution info for the last query made for this ResultSet.
      */
-<<<<<<< HEAD
-    public ExecutionInfo getExecutionInfo() {
-        return infos.get(infos.size() - 1);
-    }
+    public ExecutionInfo getExecutionInfo();
 
     /**
      * Return the execution informations for all queries made to retrieve this
@@ -421,29 +172,5 @@
      *
      * @return a list of the execution info for all the queries made for this ResultSet.
      */
-    public List<ExecutionInfo> getAllExecutionInfo() {
-        return new ArrayList<ExecutionInfo>(infos);
-    }
-
-    @Override
-    public String toString() {
-        StringBuilder sb = new StringBuilder();
-        sb.append("ResultSet[ exhausted: ").append(isExhausted());
-        sb.append(", ").append(metadata).append("]");
-        return sb.toString();
-    }
-
-    private static class FetchingState {
-        public final ByteBuffer nextStart;
-        public final ListenableFuture<Void> inProgress;
-
-        FetchingState(ByteBuffer nextStart, ListenableFuture<Void> inProgress) {
-            assert (nextStart == null) != (inProgress == null);
-            this.nextStart = nextStart;
-            this.inProgress = inProgress;
-        }
-    }
-=======
-    public ExecutionInfo getExecutionInfo();
->>>>>>> 818b090e
+    public List<ExecutionInfo> getAllExecutionInfo();
 }