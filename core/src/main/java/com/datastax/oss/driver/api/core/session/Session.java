--- conflicted
+++ resolved
@@ -30,11 +30,7 @@
 import com.datastax.oss.driver.internal.core.DefaultDriverInfo;
 import com.datastax.oss.driver.internal.core.util.concurrent.BlockingOperation;
 import com.datastax.oss.driver.internal.core.util.concurrent.CompletableFutures;
-<<<<<<< HEAD
-=======
 import java.util.Optional;
-import java.util.ResourceBundle;
->>>>>>> 9f1dd058
 import java.util.concurrent.CompletionStage;
 
 /**
@@ -197,49 +193,4 @@
    */
   <RequestT extends Request, ResultT> ResultT execute(
       RequestT request, GenericType<ResultT> resultType);
-<<<<<<< HEAD
-
-  /**
-   * Registers the provided lifecycle listener.
-   *
-   * <p>This is a no-op if the listener was registered already.
-   */
-  void register(SessionLifecycleListener listener);
-
-  /**
-   * Unregisters the provided lifecycle listener.
-   *
-   * <p>This is a no-op if the listener was not registered.
-   */
-  void unregister(SessionLifecycleListener listener);
-
-  /**
-   * Registers the provided schema change listener.
-   *
-   * <p>This is a no-op if the listener was registered already.
-   */
-  void register(SchemaChangeListener listener);
-
-  /**
-   * Unregisters the provided schema change listener.
-   *
-   * <p>This is a no-op if the listener was not registered.
-   */
-  void unregister(SchemaChangeListener listener);
-
-  /**
-   * Registers the provided node state listener.
-   *
-   * <p>This is a no-op if the listener was registered already.
-   */
-  void register(NodeStateListener listener);
-
-  /**
-   * Unregisters the provided node state listener.
-   *
-   * <p>This is a no-op if the listener was not registered.
-   */
-  void unregister(NodeStateListener listener);
-=======
->>>>>>> 9f1dd058
 }