/*
 * Copyright DataStax, Inc.
 *
 * Licensed under the Apache License, Version 2.0 (the "License");
 * you may not use this file except in compliance with the License.
 * You may obtain a copy of the License at
 *
 * http://www.apache.org/licenses/LICENSE-2.0
 *
 * Unless required by applicable law or agreed to in writing, software
 * distributed under the License is distributed on an "AS IS" BASIS,
 * WITHOUT WARRANTIES OR CONDITIONS OF ANY KIND, either express or implied.
 * See the License for the specific language governing permissions and
 * limitations under the License.
 */
package com.datastax.oss.driver.internal.core.session;

import com.datastax.oss.driver.api.core.AsyncAutoCloseable;
import com.datastax.oss.driver.api.core.CqlIdentifier;
import com.datastax.oss.driver.api.core.CqlSession;
import com.datastax.oss.driver.api.core.ProtocolVersion;
import com.datastax.oss.driver.api.core.config.DefaultDriverOption;
import com.datastax.oss.driver.api.core.context.DriverContext;
import com.datastax.oss.driver.api.core.loadbalancing.LoadBalancingPolicy;
import com.datastax.oss.driver.api.core.metadata.Metadata;
import com.datastax.oss.driver.api.core.metadata.Node;
import com.datastax.oss.driver.api.core.metadata.NodeState;
import com.datastax.oss.driver.api.core.metrics.Metrics;
import com.datastax.oss.driver.api.core.session.Request;
import com.datastax.oss.driver.api.core.session.SessionLifecycleListener;
import com.datastax.oss.driver.api.core.type.reflect.GenericType;
import com.datastax.oss.driver.internal.core.channel.DriverChannel;
import com.datastax.oss.driver.internal.core.context.InternalDriverContext;
import com.datastax.oss.driver.internal.core.control.ControlConnection;
import com.datastax.oss.driver.internal.core.metadata.MetadataManager;
import com.datastax.oss.driver.internal.core.metadata.NodeStateEvent;
import com.datastax.oss.driver.internal.core.metadata.NodeStateManager;
import com.datastax.oss.driver.internal.core.metrics.SessionMetricUpdater;
import com.datastax.oss.driver.internal.core.pool.ChannelPool;
import com.datastax.oss.driver.internal.core.util.Loggers;
import com.datastax.oss.driver.internal.core.util.concurrent.CompletableFutures;
import com.datastax.oss.driver.internal.core.util.concurrent.RunOrSchedule;
<<<<<<< HEAD
import com.datastax.oss.driver.internal.core.util.concurrent.UncaughtExceptions;
import com.google.common.collect.ImmutableList;
=======
import com.datastax.oss.driver.shaded.guava.common.collect.ImmutableList;
>>>>>>> 9f1dd058
import io.netty.util.concurrent.EventExecutor;
import java.net.InetSocketAddress;
import java.nio.ByteBuffer;
import java.util.ArrayList;
import java.util.List;
import java.util.Map;
import java.util.Optional;
import java.util.Set;
import java.util.concurrent.CompletableFuture;
import java.util.concurrent.CompletionStage;
import java.util.concurrent.ConcurrentMap;
import net.jcip.annotations.ThreadSafe;
import org.slf4j.Logger;
import org.slf4j.LoggerFactory;

/**
 * The session implementation.
 *
 * <p>It maintains a {@link ChannelPool} to each node that the {@link LoadBalancingPolicy} set to a
 * non-ignored distance. It listens for distance events and node state events, in order to adjust
 * the pools accordingly.
 *
 * <p>It executes requests by:
 *
 * <ul>
 *   <li>picking the appropriate processor to convert the request into a protocol message.
 *   <li>getting a query plan from the load balancing policy
 *   <li>trying to send the message on each pool, in the order of the query plan
 * </ul>
 */
@ThreadSafe
public class DefaultSession implements CqlSession {

  private static final Logger LOG = LoggerFactory.getLogger(DefaultSession.class);

<<<<<<< HEAD
=======
  public static CompletionStage<CqlSession> init(
      InternalDriverContext context, Set<InetSocketAddress> contactPoints, CqlIdentifier keyspace) {
    return new DefaultSession(context, contactPoints).init(keyspace);
  }

>>>>>>> 9f1dd058
  private final InternalDriverContext context;
  private final EventExecutor adminExecutor;
  private final String logPrefix;
  private final SingleThreaded singleThreaded;
  private final MetadataManager metadataManager;
  private final RequestProcessorRegistry processorRegistry;
  private final PoolManager poolManager;
  private final SessionMetricUpdater metricUpdater;

<<<<<<< HEAD
  public DefaultSession(
      InternalDriverContext context,
      Set<InetSocketAddress> contactPoints,
      Set<NodeStateListener> nodeStateListeners,
      Set<SessionLifecycleListener> sessionLifecycleListeners) {
    LOG.debug("Creating new session {}", context.sessionName());
    this.adminExecutor = context.nettyOptions().adminEventExecutorGroup().next();
    this.context = context;
    this.singleThreaded =
        new SingleThreaded(context, contactPoints, nodeStateListeners, sessionLifecycleListeners);
=======
  private DefaultSession(InternalDriverContext context, Set<InetSocketAddress> contactPoints) {
    LOG.debug("Creating new session {}", context.sessionName());
    this.adminExecutor = context.nettyOptions().adminEventExecutorGroup().next();
    this.context = context;
    this.singleThreaded = new SingleThreaded(context, contactPoints);
>>>>>>> 9f1dd058
    this.metadataManager = context.metadataManager();
    this.processorRegistry = context.requestProcessorRegistry();
    this.poolManager = context.poolManager();
    this.logPrefix = context.sessionName();
    this.metricUpdater = context.metricsFactory().getSessionUpdater();
  }

  public CompletionStage<CqlSession> init(CqlIdentifier keyspace) {
    RunOrSchedule.on(adminExecutor, () -> singleThreaded.init(keyspace));
    return singleThreaded.initFuture;
  }

  @Override
  public String getName() {
    return context.sessionName();
  }

  @Override
  public Metadata getMetadata() {
    return metadataManager.getMetadata();
  }

  @Override
  public boolean isSchemaMetadataEnabled() {
    return metadataManager.isSchemaEnabled();
  }

  @Override
  public CompletionStage<Metadata> setSchemaMetadataEnabled(Boolean newValue) {
    return metadataManager.setSchemaEnabled(newValue);
  }

  @Override
  public CompletionStage<Metadata> refreshSchemaAsync() {
    return metadataManager.refreshSchema(null, true, true);
  }

  @Override
  public CompletionStage<Boolean> checkSchemaAgreementAsync() {
    return context.topologyMonitor().checkSchemaAgreement();
  }

  @Override
  public DriverContext getContext() {
    return context;
  }

  @Override
  public CqlIdentifier getKeyspace() {
    return poolManager.getKeyspace();
  }

  @Override
  public Optional<? extends Metrics> getMetrics() {
    return context.metricsFactory().getMetrics();
  }

  /**
   * <b>INTERNAL USE ONLY</b> -- switches the session to a new keyspace.
   *
   * <p>This is called by the driver when a {@code USE} query is successfully executed through the
   * session. Calling it from anywhere else is highly discouraged, as an invalid keyspace would
   * wreak havoc (close all connections and make the session unusable).
   */
  public CompletionStage<Void> setKeyspace(CqlIdentifier newKeyspace) {
    return poolManager.setKeyspace(newKeyspace);
  }

  public Map<Node, ChannelPool> getPools() {
    return poolManager.getPools();
  }

  @Override
  public <RequestT extends Request, ResultT> ResultT execute(
      RequestT request, GenericType<ResultT> resultType) {
    return processorRegistry
        .processorFor(request, resultType)
        .newHandler(request, this, context, logPrefix)
        .handle();
  }

  public DriverChannel getChannel(Node node, String logPrefix) {
    ChannelPool pool = poolManager.getPools().get(node);
    if (pool == null) {
      LOG.debug("[{}] No pool to {}, skipping", logPrefix, node);
      return null;
    } else {
      DriverChannel channel = pool.next();
      if (channel == null) {
        LOG.trace("[{}] Pool returned no channel for {}, skipping", logPrefix, node);
        return null;
      } else if (channel.closeFuture().isDone()) {
        LOG.trace("[{}] Pool returned closed connection to {}, skipping", logPrefix, node);
        return null;
      } else {
        return channel;
      }
    }
  }

  public ConcurrentMap<ByteBuffer, RepreparePayload> getRepreparePayloads() {
    return poolManager.getRepreparePayloads();
  }

  public SessionMetricUpdater getMetricUpdater() {
    return metricUpdater;
  }

  @Override
<<<<<<< HEAD
  public void register(SchemaChangeListener listener) {
    RunOrSchedule.on(adminExecutor, () -> singleThreaded.register(listener));
  }

  @Override
  public void unregister(SchemaChangeListener listener) {
    RunOrSchedule.on(adminExecutor, () -> singleThreaded.unregister(listener));
  }

  @Override
  public void register(NodeStateListener listener) {
    RunOrSchedule.on(adminExecutor, () -> singleThreaded.register(listener));
  }

  @Override
  public void unregister(NodeStateListener listener) {
    RunOrSchedule.on(adminExecutor, () -> singleThreaded.unregister(listener));
  }

  @Override
  public void register(SessionLifecycleListener listener) {
    RunOrSchedule.on(adminExecutor, () -> singleThreaded.register(listener));
  }

  @Override
  public void unregister(SessionLifecycleListener listener) {
    RunOrSchedule.on(adminExecutor, () -> singleThreaded.unregister(listener));
  }

  @Override
=======
>>>>>>> 9f1dd058
  public CompletionStage<Void> closeFuture() {
    return singleThreaded.closeFuture;
  }

  @Override
  public CompletionStage<Void> closeAsync() {
    RunOrSchedule.on(adminExecutor, singleThreaded::close);
    return singleThreaded.closeFuture;
  }

  @Override
  public CompletionStage<Void> forceCloseAsync() {
    RunOrSchedule.on(adminExecutor, singleThreaded::forceClose);
    return singleThreaded.closeFuture;
  }

  private class SingleThreaded {

    private final InternalDriverContext context;
    private final Set<InetSocketAddress> initialContactPoints;
    private final NodeStateManager nodeStateManager;
    private final CompletableFuture<CqlSession> initFuture = new CompletableFuture<>();
    private boolean initWasCalled;
    private final CompletableFuture<Void> closeFuture = new CompletableFuture<>();
    private boolean closeWasCalled;
    private boolean forceCloseWasCalled;
<<<<<<< HEAD
    private final Set<SchemaChangeListener> schemaChangeListeners = new HashSet<>();
    private final Set<NodeStateListener> nodeStateListeners;
    private final Set<SessionLifecycleListener> sessionLifecycleListeners;

    private SingleThreaded(
        InternalDriverContext context,
        Set<InetSocketAddress> contactPoints,
        Set<NodeStateListener> nodeStateListeners,
        Set<SessionLifecycleListener> sessionLifecycleListeners) {
      this.context = context;
      this.nodeStateManager = new NodeStateManager(context);
      this.initialContactPoints = contactPoints;
      this.nodeStateListeners = nodeStateListeners;
      this.sessionLifecycleListeners = sessionLifecycleListeners;
      new SchemaListenerNotifier(schemaChangeListeners, context.eventBus(), adminExecutor);
=======

    private SingleThreaded(InternalDriverContext context, Set<InetSocketAddress> contactPoints) {
      this.context = context;
      this.nodeStateManager = new NodeStateManager(context);
      this.initialContactPoints = contactPoints;
      new SchemaListenerNotifier(context.schemaChangeListener(), context.eventBus(), adminExecutor);
>>>>>>> 9f1dd058
      context
          .eventBus()
          .register(
              NodeStateEvent.class, RunOrSchedule.on(adminExecutor, this::onNodeStateChanged));
      initFuture
          .whenComplete(
              (result, error) -> {
                if (error == null) {
                  sessionLifecycleListeners.forEach(l -> l.afterInit(DefaultSession.this));
                } else {
                  sessionLifecycleListeners.forEach(
                      l -> l.onInitFailed(DefaultSession.this, error));
                }
              })
          .exceptionally(UncaughtExceptions::log);
      closeFuture
          .whenComplete(
              (result, error) -> {
                if (error == null) {
                  sessionLifecycleListeners.forEach(l -> l.afterClose(DefaultSession.this));
                } else {
                  sessionLifecycleListeners.forEach(
                      l -> l.onCloseFailed(DefaultSession.this, error));
                }
                sessionLifecycleListeners.clear();
              })
          .exceptionally(UncaughtExceptions::log);
    }

    private void init(CqlIdentifier keyspace) {
      assert adminExecutor.inEventLoop();
      if (initWasCalled) {
        return;
      }
      initWasCalled = true;
      LOG.debug("[{}] Starting initialization", logPrefix);

<<<<<<< HEAD
      sessionLifecycleListeners.forEach(l -> l.beforeInit(DefaultSession.this));
      nodeStateListeners.forEach(l -> l.onRegister(DefaultSession.this));

=======
>>>>>>> 9f1dd058
      MetadataManager metadataManager = context.metadataManager();
      metadataManager
          // Store contact points in the metadata right away, the control connection will need them
          // if it has to initialize (if the set is empty, 127.0.0.1 is used as a default).
          .addContactPoints(initialContactPoints)
          .thenCompose(v -> context.topologyMonitor().init())
          .thenCompose(v -> metadataManager.refreshNodes())
          .thenAccept(v -> afterInitialNodeListRefresh(keyspace))
          .exceptionally(
              error -> {
                initFuture.completeExceptionally(error);
                RunOrSchedule.on(adminExecutor, this::close);
                return null;
              });
    }

    private void afterInitialNodeListRefresh(CqlIdentifier keyspace) {
      try {
        boolean protocolWasForced =
            context.config().getDefaultProfile().isDefined(DefaultDriverOption.PROTOCOL_VERSION);
        boolean needSchemaRefresh = true;
        if (!protocolWasForced) {
          ProtocolVersion currentVersion = context.protocolVersion();
          ProtocolVersion bestVersion =
              context
                  .protocolVersionRegistry()
                  .highestCommon(metadataManager.getMetadata().getNodes().values());
          if (!currentVersion.equals(bestVersion)) {
            LOG.info(
                "[{}] Negotiated protocol version {} for the initial contact point, "
                    + "but other nodes only support {}, downgrading",
                logPrefix,
                currentVersion,
                bestVersion);
            context.channelFactory().setProtocolVersion(bestVersion);
            ControlConnection controlConnection = context.controlConnection();
            // Might not have initialized yet if there is a custom TopologyMonitor
            if (controlConnection.isInit()) {
              controlConnection.reconnectNow();
              // Reconnection already triggers a full schema refresh
              needSchemaRefresh = false;
            }
          }
        }
        if (needSchemaRefresh) {
          metadataManager.refreshSchema(null, false, true);
        }
        metadataManager
            .firstSchemaRefreshFuture()
            .thenAccept(v -> afterInitialSchemaRefresh(keyspace));

      } catch (Throwable throwable) {
        initFuture.completeExceptionally(throwable);
      }
    }

    private void afterInitialSchemaRefresh(CqlIdentifier keyspace) {
      try {
        nodeStateManager.markInitialized();
        context.loadBalancingPolicyWrapper().init();
        context.configLoader().onDriverInit(context);
        LOG.debug("[{}] Initialization complete, ready", logPrefix);
        poolManager
            .init(keyspace)
            .whenComplete(
                (v, error) -> {
                  if (error != null) {
                    initFuture.completeExceptionally(error);
                  } else {
                    initFuture.complete(DefaultSession.this);
                  }
                });
      } catch (Throwable throwable) {
        initFuture.completeExceptionally(throwable);
      }
    }

<<<<<<< HEAD
    private void register(SchemaChangeListener listener) {
      assert adminExecutor.inEventLoop();
      if (closeWasCalled) {
        return;
      }
      // We want onRegister to be called before any event. We can add the listener before, because
      // schema events are processed on this same thread.
      if (schemaChangeListeners.add(listener)) {
        listener.onRegister(DefaultSession.this);
      }
    }

    private void unregister(SchemaChangeListener listener) {
      assert adminExecutor.inEventLoop();
      if (closeWasCalled) {
        return;
      }
      if (schemaChangeListeners.remove(listener)) {
        listener.onUnregister(DefaultSession.this);
      }
    }

    private void register(NodeStateListener listener) {
      assert adminExecutor.inEventLoop();
      if (closeWasCalled) {
        return;
      }
      if (nodeStateListeners.add(listener)) {
        listener.onRegister(DefaultSession.this);
      }
    }

    private void unregister(NodeStateListener listener) {
      assert adminExecutor.inEventLoop();
      if (closeWasCalled) {
        return;
      }
      if (nodeStateListeners.remove(listener)) {
        listener.onUnregister(DefaultSession.this);
      }
    }

    private void register(SessionLifecycleListener listener) {
      assert adminExecutor.inEventLoop();
      if (closeWasCalled) {
        return;
      }
      sessionLifecycleListeners.add(listener);
    }

    private void unregister(SessionLifecycleListener listener) {
      assert adminExecutor.inEventLoop();
      if (closeWasCalled) {
        return;
      }
      sessionLifecycleListeners.remove(listener);
    }

=======
>>>>>>> 9f1dd058
    private void onNodeStateChanged(NodeStateEvent event) {
      assert adminExecutor.inEventLoop();
      if (event.newState == null) {
        context.nodeStateListener().onRemove(event.node);
      } else if (event.oldState == null && event.newState == NodeState.UNKNOWN) {
        context.nodeStateListener().onAdd(event.node);
      } else if (event.newState == NodeState.UP) {
        context.nodeStateListener().onUp(event.node);
      } else if (event.newState == NodeState.DOWN || event.newState == NodeState.FORCED_DOWN) {
        context.nodeStateListener().onDown(event.node);
      }
    }

    private void close() {
      assert adminExecutor.inEventLoop();
      if (closeWasCalled) {
        return;
      }
      closeWasCalled = true;
      LOG.debug("[{}] Starting shutdown", logPrefix);

<<<<<<< HEAD
      sessionLifecycleListeners.forEach(l -> l.beforeClose(DefaultSession.this));

      for (SchemaChangeListener listener : schemaChangeListeners) {
        listener.onUnregister(DefaultSession.this);
      }
      schemaChangeListeners.clear();
      for (NodeStateListener listener : nodeStateListeners) {
        listener.onUnregister(DefaultSession.this);
      }
      nodeStateListeners.clear();

=======
>>>>>>> 9f1dd058
      closePolicies();

      List<CompletionStage<Void>> childrenCloseStages = new ArrayList<>();
      for (AsyncAutoCloseable closeable : internalComponentsToClose()) {
        childrenCloseStages.add(closeable.closeAsync());
      }
      CompletableFutures.whenAllDone(
          childrenCloseStages, () -> onChildrenClosed(childrenCloseStages), adminExecutor);
    }

    private void forceClose() {
      assert adminExecutor.inEventLoop();
      if (forceCloseWasCalled) {
        return;
      }
      forceCloseWasCalled = true;
      LOG.debug(
          "[{}] Starting forced shutdown (was {}closed before)",
          logPrefix,
          (closeWasCalled ? "" : "not "));

      if (closeWasCalled) {
        // onChildrenClosed has already been scheduled
        for (AsyncAutoCloseable closeable : internalComponentsToClose()) {
          closeable.forceCloseAsync();
        }
      } else {
<<<<<<< HEAD
        sessionLifecycleListeners.forEach(l -> l.beforeClose(DefaultSession.this));
        for (SchemaChangeListener listener : schemaChangeListeners) {
          listener.onUnregister(DefaultSession.this);
        }
        schemaChangeListeners.clear();
        for (NodeStateListener listener : nodeStateListeners) {
          listener.onUnregister(DefaultSession.this);
        }
        nodeStateListeners.clear();
=======
>>>>>>> 9f1dd058
        closePolicies();
        List<CompletionStage<Void>> childrenCloseStages = new ArrayList<>();
        for (AsyncAutoCloseable closeable : internalComponentsToClose()) {
          childrenCloseStages.add(closeable.forceCloseAsync());
        }
        CompletableFutures.whenAllDone(
            childrenCloseStages, () -> onChildrenClosed(childrenCloseStages), adminExecutor);
      }
    }

    private void onChildrenClosed(List<CompletionStage<Void>> childrenCloseStages) {
      assert adminExecutor.inEventLoop();
      for (CompletionStage<Void> stage : childrenCloseStages) {
        warnIfFailed(stage);
      }
      context
          .nettyOptions()
          .onClose()
          .addListener(
              f -> {
                if (!f.isSuccess()) {
                  closeFuture.completeExceptionally(f.cause());
                } else {
                  LOG.debug("[{}] Shutdown complete", logPrefix);
                  closeFuture.complete(null);
                }
              });
    }

    private void warnIfFailed(CompletionStage<Void> stage) {
      CompletableFuture<Void> future = stage.toCompletableFuture();
      assert future.isDone();
      if (future.isCompletedExceptionally()) {
        Loggers.warnWithException(
            LOG,
            "[{}] Unexpected error while closing",
            logPrefix,
            CompletableFutures.getFailed(future));
      }
    }

    private void closePolicies() {
      for (AutoCloseable closeable :
          ImmutableList.of(
              context.reconnectionPolicy(),
              context.retryPolicy(),
              context.loadBalancingPolicyWrapper(),
              context.speculativeExecutionPolicy(),
              context.addressTranslator(),
              context.configLoader(),
              context.nodeStateListener(),
              context.schemaChangeListener())) {
        try {
          closeable.close();
        } catch (Throwable t) {
          Loggers.warnWithException(LOG, "[{}] Error while closing {}", logPrefix, closeable, t);
        }
      }
    }

    private List<AsyncAutoCloseable> internalComponentsToClose() {
      return ImmutableList.<AsyncAutoCloseable>builder()
          .add(
              poolManager,
              nodeStateManager,
              metadataManager,
              context.topologyMonitor(),
              context.controlConnection())
          .build();
    }
  }
}<|MERGE_RESOLUTION|>--- conflicted
+++ resolved
@@ -27,7 +27,6 @@
 import com.datastax.oss.driver.api.core.metadata.NodeState;
 import com.datastax.oss.driver.api.core.metrics.Metrics;
 import com.datastax.oss.driver.api.core.session.Request;
-import com.datastax.oss.driver.api.core.session.SessionLifecycleListener;
 import com.datastax.oss.driver.api.core.type.reflect.GenericType;
 import com.datastax.oss.driver.internal.core.channel.DriverChannel;
 import com.datastax.oss.driver.internal.core.context.InternalDriverContext;
@@ -40,12 +39,7 @@
 import com.datastax.oss.driver.internal.core.util.Loggers;
 import com.datastax.oss.driver.internal.core.util.concurrent.CompletableFutures;
 import com.datastax.oss.driver.internal.core.util.concurrent.RunOrSchedule;
-<<<<<<< HEAD
-import com.datastax.oss.driver.internal.core.util.concurrent.UncaughtExceptions;
-import com.google.common.collect.ImmutableList;
-=======
 import com.datastax.oss.driver.shaded.guava.common.collect.ImmutableList;
->>>>>>> 9f1dd058
 import io.netty.util.concurrent.EventExecutor;
 import java.net.InetSocketAddress;
 import java.nio.ByteBuffer;
@@ -81,14 +75,11 @@
 
   private static final Logger LOG = LoggerFactory.getLogger(DefaultSession.class);
 
-<<<<<<< HEAD
-=======
   public static CompletionStage<CqlSession> init(
       InternalDriverContext context, Set<InetSocketAddress> contactPoints, CqlIdentifier keyspace) {
     return new DefaultSession(context, contactPoints).init(keyspace);
   }
 
->>>>>>> 9f1dd058
   private final InternalDriverContext context;
   private final EventExecutor adminExecutor;
   private final String logPrefix;
@@ -98,24 +89,11 @@
   private final PoolManager poolManager;
   private final SessionMetricUpdater metricUpdater;
 
-<<<<<<< HEAD
-  public DefaultSession(
-      InternalDriverContext context,
-      Set<InetSocketAddress> contactPoints,
-      Set<NodeStateListener> nodeStateListeners,
-      Set<SessionLifecycleListener> sessionLifecycleListeners) {
-    LOG.debug("Creating new session {}", context.sessionName());
-    this.adminExecutor = context.nettyOptions().adminEventExecutorGroup().next();
-    this.context = context;
-    this.singleThreaded =
-        new SingleThreaded(context, contactPoints, nodeStateListeners, sessionLifecycleListeners);
-=======
   private DefaultSession(InternalDriverContext context, Set<InetSocketAddress> contactPoints) {
     LOG.debug("Creating new session {}", context.sessionName());
     this.adminExecutor = context.nettyOptions().adminEventExecutorGroup().next();
     this.context = context;
     this.singleThreaded = new SingleThreaded(context, contactPoints);
->>>>>>> 9f1dd058
     this.metadataManager = context.metadataManager();
     this.processorRegistry = context.requestProcessorRegistry();
     this.poolManager = context.poolManager();
@@ -123,7 +101,7 @@
     this.metricUpdater = context.metricsFactory().getSessionUpdater();
   }
 
-  public CompletionStage<CqlSession> init(CqlIdentifier keyspace) {
+  private CompletionStage<CqlSession> init(CqlIdentifier keyspace) {
     RunOrSchedule.on(adminExecutor, () -> singleThreaded.init(keyspace));
     return singleThreaded.initFuture;
   }
@@ -225,39 +203,6 @@
   }
 
   @Override
-<<<<<<< HEAD
-  public void register(SchemaChangeListener listener) {
-    RunOrSchedule.on(adminExecutor, () -> singleThreaded.register(listener));
-  }
-
-  @Override
-  public void unregister(SchemaChangeListener listener) {
-    RunOrSchedule.on(adminExecutor, () -> singleThreaded.unregister(listener));
-  }
-
-  @Override
-  public void register(NodeStateListener listener) {
-    RunOrSchedule.on(adminExecutor, () -> singleThreaded.register(listener));
-  }
-
-  @Override
-  public void unregister(NodeStateListener listener) {
-    RunOrSchedule.on(adminExecutor, () -> singleThreaded.unregister(listener));
-  }
-
-  @Override
-  public void register(SessionLifecycleListener listener) {
-    RunOrSchedule.on(adminExecutor, () -> singleThreaded.register(listener));
-  }
-
-  @Override
-  public void unregister(SessionLifecycleListener listener) {
-    RunOrSchedule.on(adminExecutor, () -> singleThreaded.unregister(listener));
-  }
-
-  @Override
-=======
->>>>>>> 9f1dd058
   public CompletionStage<Void> closeFuture() {
     return singleThreaded.closeFuture;
   }
@@ -284,57 +229,16 @@
     private final CompletableFuture<Void> closeFuture = new CompletableFuture<>();
     private boolean closeWasCalled;
     private boolean forceCloseWasCalled;
-<<<<<<< HEAD
-    private final Set<SchemaChangeListener> schemaChangeListeners = new HashSet<>();
-    private final Set<NodeStateListener> nodeStateListeners;
-    private final Set<SessionLifecycleListener> sessionLifecycleListeners;
-
-    private SingleThreaded(
-        InternalDriverContext context,
-        Set<InetSocketAddress> contactPoints,
-        Set<NodeStateListener> nodeStateListeners,
-        Set<SessionLifecycleListener> sessionLifecycleListeners) {
-      this.context = context;
-      this.nodeStateManager = new NodeStateManager(context);
-      this.initialContactPoints = contactPoints;
-      this.nodeStateListeners = nodeStateListeners;
-      this.sessionLifecycleListeners = sessionLifecycleListeners;
-      new SchemaListenerNotifier(schemaChangeListeners, context.eventBus(), adminExecutor);
-=======
 
     private SingleThreaded(InternalDriverContext context, Set<InetSocketAddress> contactPoints) {
       this.context = context;
       this.nodeStateManager = new NodeStateManager(context);
       this.initialContactPoints = contactPoints;
       new SchemaListenerNotifier(context.schemaChangeListener(), context.eventBus(), adminExecutor);
->>>>>>> 9f1dd058
       context
           .eventBus()
           .register(
               NodeStateEvent.class, RunOrSchedule.on(adminExecutor, this::onNodeStateChanged));
-      initFuture
-          .whenComplete(
-              (result, error) -> {
-                if (error == null) {
-                  sessionLifecycleListeners.forEach(l -> l.afterInit(DefaultSession.this));
-                } else {
-                  sessionLifecycleListeners.forEach(
-                      l -> l.onInitFailed(DefaultSession.this, error));
-                }
-              })
-          .exceptionally(UncaughtExceptions::log);
-      closeFuture
-          .whenComplete(
-              (result, error) -> {
-                if (error == null) {
-                  sessionLifecycleListeners.forEach(l -> l.afterClose(DefaultSession.this));
-                } else {
-                  sessionLifecycleListeners.forEach(
-                      l -> l.onCloseFailed(DefaultSession.this, error));
-                }
-                sessionLifecycleListeners.clear();
-              })
-          .exceptionally(UncaughtExceptions::log);
     }
 
     private void init(CqlIdentifier keyspace) {
@@ -345,12 +249,6 @@
       initWasCalled = true;
       LOG.debug("[{}] Starting initialization", logPrefix);
 
-<<<<<<< HEAD
-      sessionLifecycleListeners.forEach(l -> l.beforeInit(DefaultSession.this));
-      nodeStateListeners.forEach(l -> l.onRegister(DefaultSession.this));
-
-=======
->>>>>>> 9f1dd058
       MetadataManager metadataManager = context.metadataManager();
       metadataManager
           // Store contact points in the metadata right away, the control connection will need them
@@ -428,67 +326,6 @@
       }
     }
 
-<<<<<<< HEAD
-    private void register(SchemaChangeListener listener) {
-      assert adminExecutor.inEventLoop();
-      if (closeWasCalled) {
-        return;
-      }
-      // We want onRegister to be called before any event. We can add the listener before, because
-      // schema events are processed on this same thread.
-      if (schemaChangeListeners.add(listener)) {
-        listener.onRegister(DefaultSession.this);
-      }
-    }
-
-    private void unregister(SchemaChangeListener listener) {
-      assert adminExecutor.inEventLoop();
-      if (closeWasCalled) {
-        return;
-      }
-      if (schemaChangeListeners.remove(listener)) {
-        listener.onUnregister(DefaultSession.this);
-      }
-    }
-
-    private void register(NodeStateListener listener) {
-      assert adminExecutor.inEventLoop();
-      if (closeWasCalled) {
-        return;
-      }
-      if (nodeStateListeners.add(listener)) {
-        listener.onRegister(DefaultSession.this);
-      }
-    }
-
-    private void unregister(NodeStateListener listener) {
-      assert adminExecutor.inEventLoop();
-      if (closeWasCalled) {
-        return;
-      }
-      if (nodeStateListeners.remove(listener)) {
-        listener.onUnregister(DefaultSession.this);
-      }
-    }
-
-    private void register(SessionLifecycleListener listener) {
-      assert adminExecutor.inEventLoop();
-      if (closeWasCalled) {
-        return;
-      }
-      sessionLifecycleListeners.add(listener);
-    }
-
-    private void unregister(SessionLifecycleListener listener) {
-      assert adminExecutor.inEventLoop();
-      if (closeWasCalled) {
-        return;
-      }
-      sessionLifecycleListeners.remove(listener);
-    }
-
-=======
->>>>>>> 9f1dd058
     private void onNodeStateChanged(NodeStateEvent event) {
       assert adminExecutor.inEventLoop();
       if (event.newState == null) {
@@ -510,20 +347,6 @@
       closeWasCalled = true;
       LOG.debug("[{}] Starting shutdown", logPrefix);
 
-<<<<<<< HEAD
-      sessionLifecycleListeners.forEach(l -> l.beforeClose(DefaultSession.this));
-
-      for (SchemaChangeListener listener : schemaChangeListeners) {
-        listener.onUnregister(DefaultSession.this);
-      }
-      schemaChangeListeners.clear();
-      for (NodeStateListener listener : nodeStateListeners) {
-        listener.onUnregister(DefaultSession.this);
-      }
-      nodeStateListeners.clear();
-
-=======
->>>>>>> 9f1dd058
       closePolicies();
 
       List<CompletionStage<Void>> childrenCloseStages = new ArrayList<>();
@@ -551,18 +374,6 @@
           closeable.forceCloseAsync();
         }
       } else {
-<<<<<<< HEAD
-        sessionLifecycleListeners.forEach(l -> l.beforeClose(DefaultSession.this));
-        for (SchemaChangeListener listener : schemaChangeListeners) {
-          listener.onUnregister(DefaultSession.this);
-        }
-        schemaChangeListeners.clear();
-        for (NodeStateListener listener : nodeStateListeners) {
-          listener.onUnregister(DefaultSession.this);
-        }
-        nodeStateListeners.clear();
-=======
->>>>>>> 9f1dd058
         closePolicies();
         List<CompletionStage<Void>> childrenCloseStages = new ArrayList<>();
         for (AsyncAutoCloseable closeable : internalComponentsToClose()) {
