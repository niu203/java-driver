--- conflicted
+++ resolved
@@ -3,7 +3,6 @@
 The purpose of this guide is to detail changes made by successive
 versions of the Java driver.
 
-<<<<<<< HEAD
 ### 3.1.0
 
 This version introduces an important change in the default retry behavior: statements that are not idempotent are not
@@ -34,7 +33,8 @@
 
 The driver logs a warning the first time it ignores a non-idempotent request; this warning will be removed in version
 3.2.0.
-=======
+
+
 ### 3.0.4
 
 The connection pool is now fully non-blocking ([JAVA-893](https://datastax-oss.atlassian.net/browse/JAVA-893)),
@@ -49,7 +49,6 @@
   `PoolingOptions.setPoolTimeoutMillis` has been deprecated, and replaced by `setMaxQueueSize`;
 * a saturated pool will now throw `BusyPoolException` instead of `TimeoutException` (note that this exception is not
   rethrown directly to the client, but wrapped in `NoHostAvailableException.getErrors()`).
->>>>>>> 2bc32e90
 
 
 ### 3.0.0
